# %%
from pyuwbcalib.machine import RosMachine
from pyuwbcalib.postprocess import PostProcess
from pyuwbcalib.utils import load, read_anchor_positions
from pyuwbcalib.uwbcalibrate import ApplyCalibration
import sys
from os.path import join
import os
import pandas as pd
import yaml
from miluv.utils import (
    get_experiment_info, 
    get_anchors, 
    get_tags
)

    
def generate_config(exp_info, 
                    exp_path = None,
                    ):
    
    if exp_path is None:
        exp_path = f"data/{exp_info['experiment']}"

    params = {
        "max_ts_value": "2**32",
        "ts_to_ns": "1e9 * (1.0 / 499.2e6 / 128.0)",
        "ds_twr": "True",
        "passive_listening": "True",
        "fpp_exists": "True",
        "rxp_exists": "False",
        "std_exists": "False",
    }

    pose_path = {
        "directory": join(exp_path, ""),
    }
    for i in range(int(exp_info["num_robots"])):
        pose_path.update({
            f"{i}": f"ifo00{i+1}.bag"
        })
        
    uwb_path = pose_path.copy()
    anchors = get_anchors(str(exp_info["anchor_constellation"]))
    machines = {}
    for i in range(int(exp_info["num_robots"])):
        machines.update({f"{i}": f"ifo00{i+1}"})

    tags = {}
    for i in range(int(exp_info["num_robots"])):
        if exp_info["num_tags_per_robot"] == 2:
            tags.update({f"{i}": f"[{(i+1)*10}, {(i+1)*10 + 1}]"})
        elif exp_info["num_tags_per_robot"] == 1:
            tags.update({f"{i}": f"[{(i+1)*10}]"})
        
    moment_arms = get_tags(flatten=True)
    
    pose_topic = {}
    for i in range(int(exp_info["num_robots"])):
        pose_topic.update({
            f"{i}": f"/ifo00{i+1}/vrpn_client_node/ifo00{i+1}/pose"
        })
        
    uwb_topic = {}
    for i in range(int(exp_info["num_robots"])):
        uwb_topic.update({
            f"{i}": f"/ifo00{i+1}/uwb/range"
        })
        
    listening_topic = {}
    for i in range(int(exp_info["num_robots"])):
        listening_topic.update({
            f"{i}": f"/ifo00{i+1}/uwb/passive"
        })
    
    uwb_message = {
        "from_id": "from_id",
        "to_id": "to_id",
        "tx1": "tx1",
        "rx1": "rx1",
        "tx2": "tx2",
        "rx2": "rx2",
        "tx3": "tx3",
        "rx3": "rx3",
        "fpp1": "fpp1",
        "fpp2": "fpp2",
    }

    listening_message = {
        "my_id": "my_id",
        "from_id": "from_id",
        "to_id": "to_id",
        "covariance": "covariance",
        "rx1": "rx1",
        "rx2": "rx2",
        "rx3": "rx3",
        "tx1_n": "tx1_n",
        "rx1_n": "rx1_n",
        "tx2_n": "tx2_n",
        "rx2_n": "rx2_n",
        "tx3_n": "tx3_n",
        "rx3_n": "rx3_n",
        "fpp1": "pr1",
        "fpp2": "pr2",
        "fpp3": "pr3",
        "fpp1_n": "pr1_n",
        "fpp2_n": "pr2_n ",
    }

    return {
        "PARAMS": params,
        "POSE_PATH": pose_path,
        "UWB_PATH": uwb_path,
        "ANCHORS": anchors,
        "MACHINES": machines,
        "TAGS": tags,
        "MOMENT_ARMS": moment_arms,
        "POSE_TOPIC": pose_topic,
        "UWB_TOPIC": uwb_topic,
        "LISTENING_TOPIC": listening_topic,
        "UWB_MESSAGE": uwb_message,
        "LISTENING_MESSAGE": listening_message
    }


def process_uwb(path):
    # The configuration files
    # TODO: must dynamically load the appropriate config file based on # of robots + if has anchors
    # config = join(path, "uwb_config.config")

    # parser = ConfigParser(interpolation=ExtendedInterpolation())
    # parser.read(config)
    exp_info = get_experiment_info(path)
    uwb_config = generate_config(exp_info, path)

    # Read anchor positions
    anchor_positions = read_anchor_positions(uwb_config)

    # Create a RosMachine object for every machine
    machines = {}
    for i, machine in enumerate(uwb_config['MACHINES']):
        machine_id = uwb_config['MACHINES'][machine]
        machines[machine_id] = RosMachine(uwb_config, i)

    # Process and merge the data from all the machines
    data = PostProcess(machines, anchor_positions)

    # Load the UWB calibration results
    calib_results = load("config/uwb/uwb_calib.pickle", )

    # Apply the calibration
    df = data.df
    df["range_raw"] = df["range"]
    df["bias_raw"] = df["bias"]
    df["tx1_raw"] = df["tx1"]
    df["tx2_raw"] = df["tx2"]
    df["tx3_raw"] = df["tx3"]
    df["rx1_raw"] = df["rx1"]
    df["rx2_raw"] = df["rx2"]
    df["rx3_raw"] = df["rx3"]
    df = ApplyCalibration.antenna_delays(df,
                                         calib_results["delays"],
                                         max_value=1e9 *
                                         (1.0 / 499.2e6 / 128.0) * 2.0**32)
    df = ApplyCalibration.power(df,
                                calib_results["bias_spl"],
                                calib_results["std_spl"],
                                max_value=1e9 * (1.0 / 499.2e6 / 128.0) *
                                2.0**32)

    df_passive = data.df_passive
    df_passive["rx1_raw"] = df_passive["rx1"]
    df_passive["rx2_raw"] = df_passive["rx2"]
    df_passive["rx3_raw"] = df_passive["rx3"]
    df_passive = ApplyCalibration.antenna_delays_passive(
        df_passive, calib_results["delays"])
    df_passive = ApplyCalibration.power_passive(df_passive,
                                                calib_results["bias_spl"],
                                                calib_results["std_spl"])

    # Convert timestamps from seconds to nanoseconds
    df["timestamp"] = df["time"]
    df.drop(columns=["time"], inplace=True)
    df_passive["timestamp"] = df_passive["time"]
    df_passive.drop(columns=["time"], inplace=True)

    # Add back important info to df_passive
    df_iter = df.iloc[df_passive["idx"]]
    to_copy = [
        "tx1", "rx1", "tx2", "rx2", "tx3", "rx3", "range", "bias", "tx1_raw",
        "rx1_raw", "tx2_raw", "rx2_raw", "tx3_raw", "rx3_raw", "range_raw",
        "bias_raw", "gt_range", "timestamp"
    ]
    for col in to_copy:
        df_passive[col + "_n"] = df_iter[col].values

    # Drop unnecessary columns
    df.drop(columns=[
        "header.seq", "header.frame_id", "covariance", "tof1", "tof2", "tof3",
        "sum_t1", "sum_t2"
    ],
            inplace=True)
    df_passive.drop(
        columns=["header.seq", "header.frame_id", "covariance", "idx"],
        inplace=True)

    # Separate for each robot and save csvs
    for robot in data.tag_ids:
        tags = data.tag_ids[robot]
        robot_init_bool = df["from_id"].isin(tags)
        robot_targ_bool = df["to_id"].isin(tags)
        df_robot = df[robot_init_bool | robot_targ_bool]
        df_robot.to_csv(join(path, f"{robot}/uwb_range.csv"), index=False)

        robot_init_bool = df_passive["from_id"].isin(tags)
        robot_targ_bool = df_passive["to_id"].isin(tags)
        df_robot = df_passive[robot_init_bool | robot_targ_bool]
        df_robot.to_csv(join(path, f"{robot}/uwb_passive.csv"), index=False)


if __name__ == '__main__':

    if len(sys.argv) != 2:
        print(
            "Not enough arguments. Usage: python cleanup_csv.py path_to_csvs")
        sys.exit(1)
    path = sys.argv[1]
<<<<<<< HEAD
=======

>>>>>>> edec79cf
    process_uwb(path)

    # Remove the bagreader-generated UWB csv files
    robots = [f for f in os.listdir(path) if f.endswith('.bag')]
    for robot in robots:
        robot_id = robot.split('.')[0]
        robot_folder = os.path.join(path, robot_id)
        for file in os.listdir(robot_folder):
            file_path = os.path.join(robot_folder, file)
            if robot_id in file and "uwb" in file and "cir" not in file:
                os.remove(file_path)

# %%<|MERGE_RESOLUTION|>--- conflicted
+++ resolved
@@ -225,10 +225,6 @@
             "Not enough arguments. Usage: python cleanup_csv.py path_to_csvs")
         sys.exit(1)
     path = sys.argv[1]
-<<<<<<< HEAD
-=======
-
->>>>>>> edec79cf
     process_uwb(path)
 
     # Remove the bagreader-generated UWB csv files
