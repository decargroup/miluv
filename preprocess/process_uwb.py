# %%
from pyuwbcalib.machine import RosMachine
from pyuwbcalib.postprocess import PostProcess
from pyuwbcalib.utils import load, read_anchor_positions
from pyuwbcalib.uwbcalibrate import ApplyCalibration
import sys
from os.path import join
import os
import pandas as pd
import yaml


def get_experiment_info(path):
    exp_name = path.split('/')[-1]
    df = pd.read_csv(join("config", "experiments.csv"))
    row: pd.DataFrame = df[df["experiment"] == exp_name]
    return row.to_dict(orient="records")[0]


def get_anchors(anchor_constellation):
    with open('config/uwb/anchors.yaml', 'r') as file:
        return yaml.safe_load(file)[anchor_constellation]


def generate_config(exp_info):
    params = {
        "max_ts_value": "2**32",
        "ts_to_ns": "1e9 * (1.0 / 499.2e6 / 128.0)",
        "ds_twr": "True",
        "passive_listening": "True",
        "fpp_exists": "True",
        "rxp_exists": "False",
        "std_exists": "False",
    }

    pose_path = {
        "directory": f"data/{exp_info['experiment']}/",
    }
    for i in range(exp_info["num_robots"]):
        pose_path.update({f"{i}": f"ifo00{i+1}.bag"})

    uwb_path = pose_path.copy()
    anchors = get_anchors(str(exp_info["anchor_constellation"]))
    machines = {}
    for i in range(exp_info["num_robots"]):
        machines.update({f"{i}": f"ifo00{i+1}"})

    tags = {}
    for i in range(exp_info["num_robots"]):
        if exp_info["num_tags_per_robot"] == 2:
            tags.update({f"{i}": f"[{(i+1)*10}, {(i+1)*10 + 1}]"})
        elif exp_info["num_tags_per_robot"] == 1:
            tags.update({f"{i}": f"[{(i+1)*10}]"})

    moment_arms = {
        "10": "[0.13189,-0.17245,-0.05249]",
        "11": "[-0.17542,0.15712,-0.05307]",
        "20": "[0.16544,-0.15085,-0.03456]",
        "21": "[-0.15467,0.16972,-0.01680]",
        "30": "[0.16685,-0.18113,-0.05576]",
        "31": "[-0.13485,0.15468,-0.05164]",
    }

    pose_topic = {}
    for i in range(exp_info["num_robots"]):
        pose_topic.update(
            {f"{i}": f"/ifo00{i+1}/vrpn_client_node/ifo00{i+1}/pose"})

    uwb_topic = {}
    for i in range(exp_info["num_robots"]):
        uwb_topic.update({f"{i}": f"/ifo00{i+1}/uwb/range"})

    listening_topic = {}
    for i in range(exp_info["num_robots"]):
        listening_topic.update({f"{i}": f"/ifo00{i+1}/uwb/passive"})

    uwb_message = {
        "from_id": "from_id",
        "to_id": "to_id",
        "tx1": "tx1",
        "rx1": "rx1",
        "tx2": "tx2",
        "rx2": "rx2",
        "tx3": "tx3",
        "rx3": "rx3",
        "fpp1": "fpp1",
        "fpp2": "fpp2",
    }

    listening_message = {
        "my_id": "my_id",
        "from_id": "from_id",
        "to_id": "to_id",
        "covariance": "covariance",
        "rx1": "rx1",
        "rx2": "rx2",
        "rx3": "rx3",
        "tx1_n": "tx1_n",
        "rx1_n": "rx1_n",
        "tx2_n": "tx2_n",
        "rx2_n": "rx2_n",
        "tx3_n": "tx3_n",
        "rx3_n": "rx3_n",
        "fpp1": "pr1",
        "fpp2": "pr2",
        "fpp3": "pr3",
        "fpp1_n": "pr1_n",
        "fpp2_n": "pr2_n ",
    }

    return {
        "PARAMS": params,
        "POSE_PATH": pose_path,
        "UWB_PATH": uwb_path,
        "ANCHORS": anchors,
        "MACHINES": machines,
        "TAGS": tags,
        "MOMENT_ARMS": moment_arms,
        "POSE_TOPIC": pose_topic,
        "UWB_TOPIC": uwb_topic,
        "LISTENING_TOPIC": listening_topic,
        "UWB_MESSAGE": uwb_message,
        "LISTENING_MESSAGE": listening_message
    }


def process_uwb(path):
    # The configuration files
    # TODO: must dynamically load the appropriate config file based on # of robots + if has anchors
    # config = join(path, "uwb_config.config")

    # parser = ConfigParser(interpolation=ExtendedInterpolation())
    # parser.read(config)
    exp_info = get_experiment_info(path)
    uwb_config = generate_config(exp_info)

    # Read anchor positions
    anchor_positions = read_anchor_positions(uwb_config)

    # Create a RosMachine object for every machine
    machines = {}
    for i, machine in enumerate(uwb_config['MACHINES']):
        machine_id = uwb_config['MACHINES'][machine]
        machines[machine_id] = RosMachine(uwb_config, i)

    # Process and merge the data from all the machines
    data = PostProcess(machines, anchor_positions)

    # Load the UWB calibration results
    calib_results = load("config/uwb/uwb_calib.pickle", )

    # Apply the calibration
    df = data.df
    df["range_raw"] = df["range"]
    df["bias_raw"] = df["bias"]
    df["tx1_raw"] = df["tx1"]
    df["tx2_raw"] = df["tx2"]
    df["tx3_raw"] = df["tx3"]
    df["rx1_raw"] = df["rx1"]
    df["rx2_raw"] = df["rx2"]
    df["rx3_raw"] = df["rx3"]
    df = ApplyCalibration.antenna_delays(df,
                                         calib_results["delays"],
                                         max_value=1e9 *
                                         (1.0 / 499.2e6 / 128.0) * 2.0**32)
    df = ApplyCalibration.power(df,
                                calib_results["bias_spl"],
                                calib_results["std_spl"],
                                max_value=1e9 * (1.0 / 499.2e6 / 128.0) *
                                2.0**32)

    df_passive = data.df_passive
    df_passive["rx1_raw"] = df_passive["rx1"]
    df_passive["rx2_raw"] = df_passive["rx2"]
    df_passive["rx3_raw"] = df_passive["rx3"]
    df_passive = ApplyCalibration.antenna_delays_passive(
        df_passive, calib_results["delays"])
    df_passive = ApplyCalibration.power_passive(df_passive,
                                                calib_results["bias_spl"],
                                                calib_results["std_spl"])

    # Convert timestamps from seconds to nanoseconds
<<<<<<< HEAD
    df["timestamp"] = df["time"]
    df.drop(columns=["time"], inplace=True)
    df_passive["timestamp"] = df_passive["time"]
=======
    df["timestamp"] = (df["time"] * 1e9).astype(int)
    df.drop(columns=["time"], inplace=True)
    df_passive["timestamp"] = (df_passive["time"] * 1e9).astype(int)
>>>>>>> 4acdf416
    df_passive.drop(columns=["time"], inplace=True)

    # Add back important info to df_passive
    df_iter = df.iloc[df_passive["idx"]]
    to_copy = [
        "tx1", "rx1", "tx2", "rx2", "tx3", "rx3", "range", "bias", "tx1_raw",
        "rx1_raw", "tx2_raw", "rx2_raw", "tx3_raw", "rx3_raw", "range_raw",
        "bias_raw", "gt_range", "timestamp"
    ]
    for col in to_copy:
        df_passive[col + "_n"] = df_iter[col].values

    # Drop unnecessary columns
    df.drop(columns=[
        "header.seq", "header.frame_id", "covariance", "tof1", "tof2", "tof3",
        "sum_t1", "sum_t2"
    ],
            inplace=True)
    df_passive.drop(
        columns=["header.seq", "header.frame_id", "covariance", "idx"],
        inplace=True)

    # Separate for each robot and save csvs
    for robot in data.tag_ids:
        tags = data.tag_ids[robot]
        robot_init_bool = df["from_id"].isin(tags)
        robot_targ_bool = df["to_id"].isin(tags)
        df_robot = df[robot_init_bool | robot_targ_bool]
        df_robot.to_csv(join(path, f"{robot}/uwb_range.csv"), index=False)

        robot_init_bool = df_passive["from_id"].isin(tags)
        robot_targ_bool = df_passive["to_id"].isin(tags)
        df_robot = df_passive[robot_init_bool | robot_targ_bool]
        df_robot.to_csv(join(path, f"{robot}/uwb_passive.csv"), index=False)


if __name__ == '__main__':

    if len(sys.argv) != 2:
        print(
            "Not enough arguments. Usage: python cleanup_csv.py path_to_csvs")
        sys.exit(1)
    path = sys.argv[1]

    process_uwb(path)

    # Remove the bagreader-generated UWB csv files
    robots = [f for f in os.listdir(path) if f.endswith('.bag')]
    for robot in robots:
        robot_id = robot.split('.')[0]
        robot_folder = os.path.join(path, robot_id)
        for file in os.listdir(robot_folder):
            file_path = os.path.join(robot_folder, file)
            if robot_id in file and "uwb" in file and "cir" not in file:
                os.remove(file_path)

# %%<|MERGE_RESOLUTION|>--- conflicted
+++ resolved
@@ -180,15 +180,9 @@
                                                 calib_results["std_spl"])
 
     # Convert timestamps from seconds to nanoseconds
-<<<<<<< HEAD
     df["timestamp"] = df["time"]
     df.drop(columns=["time"], inplace=True)
     df_passive["timestamp"] = df_passive["time"]
-=======
-    df["timestamp"] = (df["time"] * 1e9).astype(int)
-    df.drop(columns=["time"], inplace=True)
-    df_passive["timestamp"] = (df_passive["time"] * 1e9).astype(int)
->>>>>>> 4acdf416
     df_passive.drop(columns=["time"], inplace=True)
 
     # Add back important info to df_passive
