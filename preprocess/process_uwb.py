--- conflicted
+++ resolved
@@ -7,22 +7,7 @@
 import os
 import pandas as pd
 import yaml
-from miluv.utils import (
-    get_experiment_info, 
-    get_anchors, 
-    get_tags
-)
-
-<<<<<<< HEAD
-    
-def generate_config(exp_info, 
-                    exp_path = None,
-                    ):
-    
-    if exp_path is None:
-        exp_path = f"data/{exp_info['experiment']}"
-
-=======
+
 abs_path = os.path.abspath(__file__)
 miluv_path = os.path.join(abs_path.split("miluv")[0], "miluv")
 
@@ -44,9 +29,11 @@
         return yaml.safe_load(file)[anchor_constellation]
 
 
-def generate_config(exp_info):
-
->>>>>>> 604dabc3
+def generate_config(exp_info, exp_path = None):
+
+    if exp_path is None:
+        exp_path = f"data/{exp_info['experiment']}"
+        
     params = {
         "max_ts_value": "2**32",
         "ts_to_ns": "1e9 * (1.0 / 499.2e6 / 128.0)",
@@ -58,14 +45,10 @@
     }
 
     pose_path = {
-<<<<<<< HEAD
-        "directory": join(exp_path, ""),
-=======
         "directory": os.path.join(
             data_path,
             f"data/{exp_info['experiment']}/",
         ),
->>>>>>> 604dabc3
     }
     for i in range(int(exp_info["num_robots"])):
         pose_path.update({
