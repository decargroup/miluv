--- conflicted
+++ resolved
@@ -31,19 +31,7 @@
     "pose.orientation.z",
     "pose.orientation.w",
 ]
-<<<<<<< HEAD
-uwb_range = [
-    "timestamp", "range", "from_id", "to_id", "tx1", "rx1", "tx2", "rx2",
-    "tx3", "rx3", "fpp1", "fpp2", "skew1", "skew2"
-]
-uwb_passive = [
-    "timestamp", "my_id", "from_id", "to_id", "rx1", "rx2", "rx3", "tx1_n",
-    "rx1_n", "tx2_n", "rx2_n", "tx3_n", "rx3_n", "fpp1", "fpp2", "fpp3",
-    "skew1", "skew2", "skew3", "fpp1_n", "fpp2_n", "skew1_n", "skew2_n"
-]
-=======
 barometer = ["timestamp", "fluid_pressure"]
->>>>>>> 6abb2c94
 
 
 def cleanup_csvs(dir):
@@ -82,19 +70,6 @@
 
 
 def find_min_timestamp(all_files):
-<<<<<<< HEAD
-    min_timestamp = float('inf')
-    for file in all_files:
-        df = pd.read_csv(file)
-        if df["timestamp"][0] < min_timestamp:
-            min_timestamp = df["timestamp"][0]
-    return min_timestamp
-
-
-def shift_timestamps(all_csvs, all_jpegs):
-    min_timestamp = find_min_timestamp(all_csvs)
-
-=======
     """Find the minimum timestamp in all csv files."""
     min_timestamp = float('inf')
     for file in all_files:
@@ -116,20 +91,12 @@
                 all_jpegs.append(join(subdir, file))
 
     min_timestamp = find_min_timestamp(all_csvs)
->>>>>>> 6abb2c94
     for file in all_csvs:
         df = pd.read_csv(file)
         df["timestamp"] = df["timestamp"] - min_timestamp
         df.to_csv(file, index=False)
-<<<<<<< HEAD
-
     for file in all_jpegs:
         img_timestamp = int(file.split(".")[0].split("/")[-1]) - min_timestamp
-
-=======
-    for file in all_jpegs:
-        img_timestamp = int(file.split(".")[0].split("/")[-1]) - min_timestamp
->>>>>>> 6abb2c94
         rename(
             file, "/".join(file.split("/")[:-1]) + "/" + str(img_timestamp) +
             ".jpeg")
@@ -148,8 +115,6 @@
     for file in files:
         cleanup_csvs(join(path, file.split(".")[0]))
 
-<<<<<<< HEAD
-    
     all_csvs = []
     all_jpegs = []
     for subdir, dirs, files in walk(path):
@@ -166,7 +131,4 @@
     Shift timestamps so that the first timestamp is 0, 
     and rename all images to their timestamp
     """
-    shift_timestamps(all_csvs, all_jpegs)
-=======
-    shift_timestamps(path)
->>>>>>> 6abb2c94
+    shift_timestamps(all_csvs, all_jpegs)