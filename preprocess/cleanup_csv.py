--- conflicted
+++ resolved
@@ -109,7 +109,7 @@
             img_timestamp = int(file.split(".")[0].split("/")[-1]) / 1e9
             if img_timestamp < min_timestamp:
                 min_timestamp = img_timestamp
-
+       
     return min_timestamp
 
 
@@ -139,11 +139,7 @@
         else:
             rename(
                 file, "/".join(file.split("/")[:-1]) + "/" +
-<<<<<<< HEAD
                 str(img_timestamp).replace(r".", r"_", 1) + ".jpeg")
-=======
-                str(img_timestamp) + ".jpeg")
->>>>>>> 385766c7
 
     # Save timeshift to yaml file
     if not isfile(path + "/timeshift.yaml"):
