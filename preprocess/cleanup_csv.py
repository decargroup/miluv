import sys
from os import listdir, remove, walk, rename
from os.path import join, isfile
import pandas as pd
import yaml

# headers to keep for every file
imu = [
    "timestamp",
    "angular_velocity.x",
    "angular_velocity.y",
    "angular_velocity.z",
    "linear_acceleration.x",
    "linear_acceleration.y",
    "linear_acceleration.z",
]

mag = [
    "timestamp",
    "magnetic_field.x",
    "magnetic_field.y",
    "magnetic_field.z",
]
height = [
    "timestamp",
    "range",
]

mocap = [
    "timestamp",
    "pose.position.x",
    "pose.position.y",
    "pose.position.z",
    "pose.orientation.x",
    "pose.orientation.y",
    "pose.orientation.z",
    "pose.orientation.w",
]
barometer = [
    "timestamp",
    "fluid_pressure",
]

cir = [
    "timestamp",
    "my_id",
    "from_id",
    "to_id",
    "idx",
    "cir",
]


def cleanup_csvs(dir):
    # Find all csv files
    files = [f for f in listdir(dir) if f.endswith('.csv')]

    for file in files:
        if "imu" in file and "camera" in file:
            process_csv(dir, file, imu, "imu_cam")
        elif "mag" in file and file != "mag.csv":
            process_csv(dir, file, mag, "mag")
        elif "hrlv" in file:
            process_csv(dir, file, height, "height")
        elif "vrpn" in file:
            process_csv(dir, file, mocap, "mocap")
        elif "static_pressure" in file:
            process_csv(dir, file, barometer, "barometer")
        elif "imu" in file and "mavros" in file and "raw" in file:
            process_csv(dir, file, imu, "imu_px4")
        elif "uwb" in file and "cir" in file:
            process_cir(dir, file, cir)


def process_csv(dir, file, headers, name):
    df = pd.read_csv(join(dir, file))
    df = merge_time(df)
    df = df[headers]
    df.to_csv(join(dir, name + ".csv"), index=False)
    remove(join(dir, file))


def process_cir(dir, file, headers):
    df = pd.read_csv(join(dir, file))
    df = merge_time(df)
    cir_headers = [f"cir_{int(i)}" for i in range(1016)]
    df["cir"] = df[cir_headers].values.tolist()
    df = df[headers]
    df.to_csv(join(dir, "uwb_cir.csv"), index=False)
    remove(join(dir, file))


def merge_time(df):
    sec = df["header.stamp.secs"]
    nsec = df["header.stamp.nsecs"]
<<<<<<< HEAD
    df["timestamp"] = sec + nsec/1e9
=======
    df["timestamp"] = sec + nsec / 1e9
>>>>>>> 06a94142
    return df


def find_min_timestamp(all_files):
    """Find the minimum timestamp in all csv files."""
    min_timestamp = float('inf')
    for file in all_files:
        if file.endswith('.csv'):
            df = pd.read_csv(file)
            if df["timestamp"].min() < min_timestamp:
                min_timestamp = df["timestamp"].min()
        elif file.endswith('.jpeg'):
            img_timestamp = int(file.split(".")[0].split("/")[-1]) / 1e9
            if img_timestamp < min_timestamp:
                min_timestamp = img_timestamp
       
    return min_timestamp


def shift_timestamps(path):
    """Shift all timestamps by the minimum timestamp."""
    all_csvs = []
    all_jpegs = []
    for subdir, dirs, files in walk(path):
        for file in files:
            if file.endswith('.csv'):
                all_csvs.append(join(subdir, file))
            elif file.endswith('.jpeg'):
                all_jpegs.append(join(subdir, file))

    min_timestamp = find_min_timestamp(all_csvs)
    for file in all_csvs:
        df = pd.read_csv(file)
        df["timestamp"] = df["timestamp"] - min_timestamp
        if "timestamp_n" in df.columns:
            df["timestamp_n"] = df["timestamp_n"] - min_timestamp
        df.to_csv(file, index=False)
    for file in all_jpegs:
        img_timestamp = int(file.split(".")[0].split("/")[-1]) / 1e9 - min_timestamp
        if img_timestamp < 0:
            remove(file)
        else:
            rename(
                file, 
                "/".join(file.split("/")[:-1]) + "/" + str(img_timestamp) + ".jpeg"
            )

    # Save timeshift to yaml file        
    if not isfile(path + "/timeshift.yaml"):
        seconds = int(min_timestamp)
        nanoseconds = int((min_timestamp - seconds) * 1e9)
        with open(path + "/timeshift.yaml", 'w') as file:
            yaml.dump(
                {'timeshift_s': seconds, 'timeshift_ns': nanoseconds}, 
                file,
                default_flow_style=False
            )


if __name__ == '__main__':

    if len(sys.argv) != 2:
        print(
            "Not enough arguments. Usage: python cleanup_csv.py path_to_csvs")
        sys.exit(1)

    path = sys.argv[1]
    if path.endswith('/'):
        path = path[:-1]
        
    files = [f for f in listdir(path) if f.endswith('.bag')]

    for file in files:
        cleanup_csvs(join(path, file.split(".")[0]))

    shift_timestamps(path)<|MERGE_RESOLUTION|>--- conflicted
+++ resolved
@@ -93,11 +93,7 @@
 def merge_time(df):
     sec = df["header.stamp.secs"]
     nsec = df["header.stamp.nsecs"]
-<<<<<<< HEAD
     df["timestamp"] = sec + nsec/1e9
-=======
-    df["timestamp"] = sec + nsec / 1e9
->>>>>>> 06a94142
     return df
 
 
