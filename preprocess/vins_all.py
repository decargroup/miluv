import subprocess
import pandas as pd
from preprocess.evaluate_vins import evaluate_vins

def call_vins(exp_name, robot_id):
    print("Running VINS for experiment", exp_name, "robot", robot_id)
    subprocess.run(["./examples/run_vins.sh", exp_name, robot_id])
    
    return evaluate_vins(exp_name, robot_id, False)
    

if __name__ == "__main__":
    data = pd.read_csv("config/experiments.csv")
    rmse_df = pd.DataFrame(columns=["experiment", "robot", "rmse_loop", "rmse_no_loop"])
    for i in range(len(data)):
        num_robots = data["num_robots"].iloc[i]
        for j in range(num_robots):
            exp_name = str(data["experiment"].iloc[i])
            rmse = call_vins(exp_name, f"ifo00{j+1}")
            new_df = pd.DataFrame({
                "experiment": [exp_name],
                "robot": [f"ifo00{j+1}"],
                "rmse_loop": [rmse["rmse_loop"]],
                "rmse_no_loop": [rmse["rmse_no_loop"]]
            })
            rmse_df = pd.concat([rmse_df, new_df], ignore_index=True)
            
<<<<<<< HEAD
            rmse_df.to_csv("data/vins_rmse.csv", index=False)
                        
 
# %%
=======
            rmse_df.to_csv("data/vins/vins_rmse.csv", index=False)
            
    # rmse_df.to_csv("data/vins/vins_rmse.csv", index=False)
            
>>>>>>> 604dabc3
<|MERGE_RESOLUTION|>--- conflicted
+++ resolved
@@ -25,14 +25,7 @@
             })
             rmse_df = pd.concat([rmse_df, new_df], ignore_index=True)
             
-<<<<<<< HEAD
             rmse_df.to_csv("data/vins_rmse.csv", index=False)
                         
  
-# %%
-=======
-            rmse_df.to_csv("data/vins/vins_rmse.csv", index=False)
-            
-    # rmse_df.to_csv("data/vins/vins_rmse.csv", index=False)
-            
->>>>>>> 604dabc3
+# %%