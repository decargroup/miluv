--- conflicted
+++ resolved
@@ -1,8 +1,12 @@
-<<<<<<< HEAD
 import pandas as pd
 import yaml
 from os.path import join
-from typing import Any
+from typing import Any, Tuple
+import numpy as np
+from csaps import csaps
+from scipy.spatial.transform import Rotation
+import scipy as sp
+import yaml
 
 def get_experiment_info(path):
     exp_name = path.split('/')[-1]
@@ -82,16 +86,8 @@
         # Convert the data dictionary to a DataFrame
         april_tags = pd.DataFrame(tags)
     return uwb_tags, april_tags
-=======
-import numpy as np
-from csaps import csaps
-import pandas as pd
-from scipy.spatial.transform import Rotation
-import scipy as sp
-import yaml
-import matplotlib.pyplot as plt
-
-def get_mocap_splines(mocap: pd.DataFrame) -> tuple[callable, callable]:
+
+def get_mocap_splines(mocap: pd.DataFrame) -> Tuple[callable, callable]:
     """
     Get spline interpolations for mocap data.
     
@@ -381,5 +377,4 @@
         "pose.position.x", "pose.position.y", "pose.position.z"
     ]].values
     
-    return np.sqrt(np.mean(np.linalg.norm(pos1 - pos2, axis=1)**2))
->>>>>>> 06a94142
+    return np.sqrt(np.mean(np.linalg.norm(pos1 - pos2, axis=1)**2))