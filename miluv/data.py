from .utils import get_mocap_splines
import pandas as pd
import cv2
import os
from miluv.mocap_trajectory import (
    MocapTrajectory
)
import numpy as np
from typing import List
import copy
from miluv.utils import (
    get_experiment_info,
    get_anchors, 
    get_tags,
    tags_to_df,
)
import yaml


# TODO: look into dataclasses
class DataLoader:
    def __init__(
        self,
        exp_name: str,
        exp_dir: str = "./data",
        imu: str = "both",
        cam: list = [
            "color",
            "bottom",
            "infra1",
            "infra2",
        ],
        uwb: bool = True,
        cir: bool = False,
        vio: bool = True,
        vio_loop: bool = False,
        height: bool = True,
        mag: bool = True,
        barometer: bool = True,
    ):

        # TODO: Add checks for valid exp dir and name
        self.exp_name = exp_name
        self.exp_dir = exp_dir
        self.cam = cam
        self.setup = {'uwb_tags': None,  
                      'april_tags': None,
                      'imu_px4_calib': None,
                      'imu_cam_calib': None,}

        # TODO: read robots from configs
<<<<<<< HEAD
        exp_path = os.path.join(self.exp_dir, self.exp_name)
        exp_info = get_experiment_info(exp_path)
        
        if  exp_info["num_robots"] == 1:
            robot_ids = ["ifo001"]
        else:
            robot_ids = [
                "ifo001",
                "ifo002",
                "ifo003",
            ]

=======
        exp_data = pd.read_csv("config/experiments.csv")
        exp_data = exp_data[exp_data["experiment"].astype(str) == exp_name]
        robot_ids = [f"ifo00{i}" for i in range(1, exp_data["num_robots"].iloc[0] + 1)]
>>>>>>> 06a94142
        self.data = {id: {} for id in robot_ids}

        for id in robot_ids:    
            if imu == "both" or imu == "px4":
                self.data[id].update({"imu_px4": []})
                self.data[id]["imu_px4"] = self.read_csv("imu_px4", id)

            if imu == "both" or imu == "cam":
                self.data[id].update({"imu_cam": []})
                self.data[id]["imu_cam"] = self.read_csv("imu_cam", id)

            if uwb:
                self.data[id].update({"uwb_range": []})
                self.data[id]["uwb_range"] = self.read_csv("uwb_range", id)

                self.data[id].update({"uwb_passive": []})
                self.data[id]["uwb_passive"] = self.read_csv("uwb_passive", id)

            if vio:
                self.data[id].update({"vio": []})
                self.data[id]["vio"] = self.read_csv("vio", id)

            if vio_loop:
                self.data[id].update({"vio_loop": []})
                self.data[id]["vio_loop"] = self.read_csv("vio_loop", id)
                
            if cir:
                self.data[id].update({"uwb_cir": []})
                self.data[id]["uwb_cir"] = self.read_csv("uwb_cir", id)

            if height:
                self.data[id].update({"height": []})
                self.data[id]["height"] = self.read_csv("height", id)

            if mag:
                self.data[id].update({"mag": []})
                self.data[id]["mag"] = self.read_csv("mag", id)

            if barometer:
                self.data[id].update({"barometer": []})
                self.data[id]["barometer"] = self.read_csv("barometer", id)

<<<<<<< HEAD
            self.data[id].update({"mocap": MocapTrajectory})
            self.data[id]["mocap"] = MocapTrajectory(
                                     self.read_csv("mocap", id))
            
        # Load anchors and moment arms from experiment info
        anchors = get_anchors(exp_info["anchor_constellation"])
        tags = get_tags()
        (self.setup["uwb_tags"], 
        self.setup["april_tags"]) = tags_to_df(anchors, tags)
        self.setup["imu_px4_calib"] = self.read_yaml("imu", "imu_px4_calib")

        
        # TODO: Add april tags to the data
        # TODO: Load cam imu calibration
        # self.setup['imu_cam_calib'] = self.read_yaml("imu", "imu_cam_calib")
=======
            # self.data[id].update({"mocap": []})
            mocap_df = self.read_csv("mocap", id)
            self.data[id]["mocap_pos"], self.data[id]["mocap_quat"] \
                = get_mocap_splines(mocap_df)
>>>>>>> 06a94142

        # TODO: Load timestamp-to-image mapping?
        # if cam == "both" or cam == "bottom":
        #     self.load_imgs("bottom")
        # if cam == "both" or cam == "front":
        #     self.load_imgs("front")

    def read_csv(self, topic: str, robot_id) -> pd.DataFrame:
        """Read a csv file for a given robot and topic."""
        path = os.path.join(self.exp_dir, self.exp_name, robot_id,
                            topic + ".csv")
        return pd.read_csv(path)
    
    def read_yaml(self, sensor:str, topic: str) -> pd.DataFrame:

        """Read a yaml file for a given robot and topic."""
        path = os.path.join("config/" + sensor + "/" + topic + ".yaml")
        return yaml.safe_load(open(path, 'r'))
    

    def copy(self):
        return copy.deepcopy(self)
    

    def by_timestamps(self, stamps, 
                  robot_id:List = None, 
                  sensors:List = None):
        """
        Get the data at one or more query times.

        Parameters
        ----------
        stamps : np.ndarray
            Query times

        Returns
        -------
        Data
            data at the closest time to the query time
            data is at the lower bound of the time window
            data is not interpolated
        """
        stamps = np.array(stamps)

        if robot_id is None:
            robot_id = self.data.keys()


        robot_id = [robot_id] if type(robot_id) is str else robot_id
        sensors = [sensors] if type(sensors) is str else sensors

        out = self.copy()
        out.data = {id: {} for id in robot_id}
        for id in robot_id:
            if sensors is None:
                sensors = list(self.data[id].keys() - ["mocap"])

            indices_dict = {}
            data = {sensor: self.data[id][sensor].copy() 
                    for sensor in sensors}


            for sensor in sensors:
                indices = []
                for s in stamps:
                    index = self._get_index(s, id, sensor)
                    indices.append(index)
                indices_dict[sensor] = indices
                data[sensor] = data[sensor].loc[indices_dict[sensor]]

            out.data[id] = data

        return out
    
    def by_timerange(self, 
                    start_time: float, 
                    end_time: float,
                    robot_id:List = None, 
                    sensors:List = None):
            """
            Get the data within a time range.
    
            Parameters
            ----------
            start_time : float
                Start time of the range
            end_time : float
                End time of the range
    
            Returns
            -------
            Data
                data within the time range
            """
            start_time = start_time
            end_time = end_time
    
            if robot_id is None:
                robot_id = self.data.keys()
    
            robot_id = [robot_id] if type(robot_id) is str else robot_id
            sensors = [sensors] if type(sensors) is str else sensors
    
            out = self.copy()
            out.data = {id: {} for id in robot_id}
            for id in robot_id:
                if sensors is None:
                    sensors = list(self.data[id].keys() - ["mocap"])
    
                data = {sensor: self.data[id][sensor].copy() 
                        for sensor in sensors}
    
                for sensor in sensors:
                    mask = (data[sensor]["timestamp"] >= start_time
                            ) & (data[sensor]["timestamp"] <= end_time)
                    
                    data[sensor] = data[sensor].loc[mask]
    
                out.data[id] = data
    
            return out

    def get_timerange(self, 
                   robot_id:List = None, 
                   sensors: List = None) -> float:
        """
        Get the start time of the data for a robot.

        Parameters
        ----------
        robot_id : str
            The robot ID

        Returns
        -------
        float
            Start time of the data
        """
        start_times = []
        end_times = []

        if robot_id is None:
            robot_id = self.data.keys()

        robot_id = [robot_id] if type(robot_id) is str else robot_id
        sensors = [sensors] if type(sensors) is str else sensors


        for id in robot_id:
            if sensors is None:
                sensors = list(self.data[id].keys() - ["mocap"])
            
            for sensor in sensors:
                start_times.append(self.data[id][sensor]["timestamp"].iloc[0])
                end_times.append(self.data[id][sensor]["timestamp"].iloc[-1])

        start_time = max(start_times)
        end_time = min(end_times)

        return (start_time, end_time)
        

    def _get_index(self, stamp: float, robot_id: str, topic: str, ) -> int:
        """
        Get the index of the closest earlier time to the query time.

        Parameters
        ----------
        topic : str
            The topic to query
        stamp : float
            Query time

        Returns
        -------
        int
            index of the closest earlier time to the query time
        """
        mask = self.data[robot_id][topic]["timestamp"] <= stamp
        last_index = mask[::-1].idxmax() if mask.any() else None
        return last_index

    def imgs_from_timestamps(self,
                             timestamps: list,
                             robot_ids=None,
                             cams=None) -> dict:
        """Return all images from a given timestamp."""

        def imgs_from_timestamp_robot(robot_id: str, cams: list,
                                      timestamps: list) -> dict:
            """Return all images from a given timestamp for a given robot."""
            img_by_robot = {}
            for cam in cams:
                valid_ts = []
                imgs = []
                for timestamp in timestamps:
                    if cam:
                        img_ts = self.closest_past_timestamp(
                            robot_id, cam, timestamp)
                        if img_ts is None:
                            # print("No", cam, "image found for timestamp",
                            #       timestamp, "for robot_id", robot_id)    # Debugging msg
                            continue
                        img_path = os.path.join(self.exp_dir, self.exp_name,
                                                robot_id, cam,
                                                str(img_ts) + ".jpeg")
                        imgs.append(cv2.imread(img_path))
                        valid_ts.append(img_ts)
                img_by_robot[cam] = pd.DataFrame({
                    "timestamp": valid_ts,
                    "image": imgs
                })
            return img_by_robot

        if robot_ids is None:
            robot_ids = self.data.keys()
        if cams is None:
            cams = self.cam

        img_by_timestamp = {}
        for robot_id in robot_ids:
            img_by_timestamp[robot_id] = imgs_from_timestamp_robot(
                robot_id, cams, timestamps)
        return img_by_timestamp


if __name__ == "__main__":
    mv = DataLoader(
        "1c",
        barometer=False,
        height=False,
    )

    print("done!")<|MERGE_RESOLUTION|>--- conflicted
+++ resolved
@@ -49,24 +49,9 @@
                       'imu_cam_calib': None,}
 
         # TODO: read robots from configs
-<<<<<<< HEAD
         exp_path = os.path.join(self.exp_dir, self.exp_name)
         exp_info = get_experiment_info(exp_path)
-        
-        if  exp_info["num_robots"] == 1:
-            robot_ids = ["ifo001"]
-        else:
-            robot_ids = [
-                "ifo001",
-                "ifo002",
-                "ifo003",
-            ]
-
-=======
-        exp_data = pd.read_csv("config/experiments.csv")
-        exp_data = exp_data[exp_data["experiment"].astype(str) == exp_name]
-        robot_ids = [f"ifo00{i}" for i in range(1, exp_data["num_robots"].iloc[0] + 1)]
->>>>>>> 06a94142
+        robot_ids = [f"ifo00{i}" for i in range(1, exp_info["num_robots"].iloc[0] + 1)]
         self.data = {id: {} for id in robot_ids}
 
         for id in robot_ids:    
@@ -109,10 +94,12 @@
                 self.data[id].update({"barometer": []})
                 self.data[id]["barometer"] = self.read_csv("barometer", id)
 
-<<<<<<< HEAD
             self.data[id].update({"mocap": MocapTrajectory})
-            self.data[id]["mocap"] = MocapTrajectory(
-                                     self.read_csv("mocap", id))
+            self.data[id]["mocap"] = MocapTrajectory(self.read_csv("mocap", id))
+            
+            mocap_df = self.read_csv("mocap", id)
+            self.data[id]["mocap_pos"], self.data[id]["mocap_quat"] \
+                = get_mocap_splines(mocap_df)
             
         # Load anchors and moment arms from experiment info
         anchors = get_anchors(exp_info["anchor_constellation"])
@@ -125,12 +112,7 @@
         # TODO: Add april tags to the data
         # TODO: Load cam imu calibration
         # self.setup['imu_cam_calib'] = self.read_yaml("imu", "imu_cam_calib")
-=======
             # self.data[id].update({"mocap": []})
-            mocap_df = self.read_csv("mocap", id)
-            self.data[id]["mocap_pos"], self.data[id]["mocap_quat"] \
-                = get_mocap_splines(mocap_df)
->>>>>>> 06a94142
 
         # TODO: Load timestamp-to-image mapping?
         # if cam == "both" or cam == "bottom":
