--- conflicted
+++ resolved
@@ -1,29 +1,19 @@
-<<<<<<< HEAD
+"""This module is used to load data from a given MILUV experiment."""
+
+import os
+import cv2
+import pandas as pd
 from miluv.utils import get_mocap_splines
-import pandas as pd
-import cv2
-import os
 import numpy as np
 from typing import List
 import copy
 from miluv.utils import get_experiment_info, get_anchors,  get_tags, tags_to_df
 import yaml
-=======
-"""This module is used to load data from a given MILUV experiment."""
-
-import os
-import cv2
-import pandas as pd
-from .utils import get_mocap_splines
->>>>>>> 604dabc3
 
 
 class DataLoader:
-<<<<<<< HEAD
-=======
     """Class to load data from a MILUV given experiment."""
 
->>>>>>> 604dabc3
     def __init__(
         self,
         exp_name: str,
@@ -112,17 +102,9 @@
                       'imu_px4_calib': None,
                       'imu_cam_calib': None,}
 
-<<<<<<< HEAD
         exp_path = os.path.join(self.exp_dir, self.exp_name)
         exp_info = get_experiment_info(exp_path)
         robot_ids = [f"ifo00{i}" for i in range(1, exp_info["num_robots"] + 1)]
-=======
-        exp_data = pd.read_csv("config/experiments.csv")
-        exp_data = exp_data[exp_data["experiment"].astype(str) == exp_name]
-        robot_ids = [
-            f"ifo00{i}" for i in range(1, exp_data["num_robots"].iloc[0] + 1)
-        ]
->>>>>>> 604dabc3
         self.data = {id: {} for id in robot_ids}
 
         for id in robot_ids:    
@@ -164,90 +146,17 @@
             if barometer:
                 self.data[id].update({"barometer": []})
                 self.data[id]["barometer"] = self.read_csv("barometer", id)
-<<<<<<< HEAD
-            
-=======
-
->>>>>>> 604dabc3
+
             mocap_df = self.read_csv("mocap", id)
             self.data[id]["mocap_pos"], self.data[id]["mocap_quat"] \
                 = get_mocap_splines(mocap_df)
-            
-        # Load anchors and moment arms from experiment info
-        anchors = get_anchors(exp_info["anchor_constellation"])
-        tags = get_tags()
-        (self.setup["uwb_tags"], 
-        self.setup["april_tags"]) = tags_to_df(anchors, tags)
-        self.setup["imu_px4_calib"] = self.read_yaml("imu", "imu_px4_calib")
-
-        
-        # TODO: Add april tags to the data
-        # TODO: Load cam imu calibration
-        # self.setup['imu_cam_calib'] = self.read_yaml("imu", "imu_cam_calib")
-            # self.data[id].update({"mocap": []})
 
     def read_csv(self, topic: str, robot_id) -> pd.DataFrame:
         """Read a csv file for a given robot and topic."""
         path = os.path.join(self.exp_dir, self.exp_name, robot_id,
                             topic + ".csv")
         return pd.read_csv(path)
-    
-    def read_yaml(self, sensor:str, topic: str) -> pd.DataFrame:
-
-        """Read a yaml file for a given robot and topic."""
-        path = os.path.join("config/" + sensor + "/" + topic + ".yaml")
-        return yaml.safe_load(open(path, 'r'))
-    
-    def copy(self):
-        return copy.deepcopy(self)
-    
-    def by_timestamps(self, stamps, 
-                  robot_id:List = None, 
-                  sensors:List = None):
-        """
-        Get the data at one or more query times.
-
-        Parameters
-        ----------
-        stamps : np.ndarray
-            Query times
-
-        Returns
-        -------
-        Data
-            data at the closest time to the query time
-            data is at the lower bound of the time window
-            data is not interpolated
-        """
-        stamps = np.array(stamps)
-
-        if robot_id is None:
-            robot_id = self.data.keys()
-
-
-        robot_id = [robot_id] if type(robot_id) is str else robot_id
-        sensors = [sensors] if type(sensors) is str else sensors
-
-        out = self.copy()
-        out.data = {id: {} for id in robot_id}
-        for id in robot_id:
-            if sensors is None:
-                sensors = list(self.data[id].keys() - ["mocap"])
-
-            indices_dict = {}
-            data = {sensor: self.data[id][sensor].copy() 
-                    for sensor in sensors}
-
-
-<<<<<<< HEAD
-            for sensor in sensors:
-                indices = []
-                for s in stamps:
-                    index = self._get_index(s, id, sensor)
-                    indices.append(index)
-                indices_dict[sensor] = indices
-                data[sensor] = data[sensor].loc[indices_dict[sensor]]
-=======
+
     def closest_past_timestamp(self, robot_id: str, sensor: str,
                                timestamp: float) -> int:
         """Return the closest timestamp in the past for a given sensor."""
@@ -280,33 +189,58 @@
         def data_from_timestamp_robot(robot_id: str, timestamps: list) -> dict:
             """Return all data from a given timestamp for a given robot."""
             data_by_robot = {}
+    
+    def read_yaml(self, sensor:str, topic: str) -> pd.DataFrame:
+        """Read a yaml file for a given robot and topic."""
+        path = os.path.join("config/" + sensor + "/" + topic + ".yaml")
+        return yaml.safe_load(open(path, 'r'))
+    
+    def copy(self):
+        return copy.deepcopy(self)
+    
+    def by_timestamps(self, stamps, 
+                  robot_id:List = None, 
+                  sensors:List = None):
+        """
+        Get the data at one or more query times.
+
+        Parameters
+        ----------
+        stamps : np.ndarray
+            Query times
+
+        Returns
+        -------
+        Data
+            data at the closest time to the query time
+            data is at the lower bound of the time window
+            data is not interpolated
+        """
+        stamps = np.array(stamps)
+
+        if robot_id is None:
+            robot_id = self.data.keys()
+
+
+        robot_id = [robot_id] if type(robot_id) is str else robot_id
+        sensors = [sensors] if type(sensors) is str else sensors
+
+        out = self.copy()
+        out.data = {id: {} for id in robot_id}
+        for id in robot_id:
+            if sensors is None:
+                sensors = list(self.data[id].keys() - ["mocap"])
+
+            indices_dict = {}
+            data = {sensor: self.data[id][sensor].copy() 
+                    for sensor in sensors}
             for sensor in sensors:
-                data_by_robot[sensor] = data_from_timestamp_sensor(
-                    robot_id, sensor, timestamps)
-
-            return data_by_robot
-
-        def data_from_timestamp_sensor(robot_id: str, sensor: str,
-                                       timestamps: list) -> dict:
-            """Return all data from a given timestamp for a given sensor for a given robot."""
-            col_names = self.data[robot_id][sensor].columns
-            df = pd.DataFrame(columns=col_names)
-            for timestamp in timestamps:
-                if timestamp in self.data[robot_id][sensor]["timestamp"].values:
-                    df = pd.concat([
-                        df if not df.empty else None, self.data[robot_id]
-                        [sensor].loc[self.data[robot_id][sensor]["timestamp"] ==
-                                     timestamp]
-                    ])
-                else:
-                    df = pd.concat([
-                        df if not df.empty else None,
-                        self.data[robot_id][sensor].loc[
-                            self.data[robot_id][sensor]["timestamp"] == self.
-                            closest_past_timestamp(robot_id, sensor, timestamp)]
-                    ])
-            return df
->>>>>>> 604dabc3
+                indices = []
+                for s in stamps:
+                    index = self._get_index(s, id, sensor)
+                    indices.append(index)
+                indices_dict[sensor] = indices
+                data[sensor] = data[sensor].loc[indices_dict[sensor]]
 
             out.data[id] = data
 
@@ -461,19 +395,15 @@
         for robot_id in robot_ids:
             img_by_timestamp[robot_id] = imgs_from_timestamp_robot(
                 robot_id, cams, timestamps)
-<<<<<<< HEAD
         return img_by_timestamp
 
 
 if __name__ == "__main__":
     mv = DataLoader(
         "1c",
-        exp_dir =  "./data",
+        exp_dir = "./data",
         barometer=False,
         height=False,
     )
 
-    print("done!")
-=======
-        return img_by_timestamp
->>>>>>> 604dabc3
+    print("done!")