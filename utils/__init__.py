--- conflicted
+++ resolved
@@ -1,7 +1,4 @@
-<<<<<<< HEAD
 from .imu import *
 from .states import *
 from .meas import *
-from .inputs import *
-=======
->>>>>>> edec79cf
+from .inputs import *